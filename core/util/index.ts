<<<<<<< HEAD
import crypto from "crypto";
import Handlebars from "handlebars";
import { ChatMessage } from "..";

=======
>>>>>>> 2f67ded7
export function removeQuotesAndEscapes(output: string): string {
  output = output.trim();

  // Replace smart quotes
  output = output.replace("“", '"');
  output = output.replace("”", '"');
  output = output.replace("‘", "'");
  output = output.replace("’", "'");

  // Remove escapes
  output = output.replace('\\"', '"');
  output = output.replace("\\'", "'");
  output = output.replace("\\n", "\n");
  output = output.replace("\\t", "\t");
  output = output.replace("\\\\", "\\");
  while (
    (output.startsWith('"') && output.endsWith('"')) ||
    (output.startsWith("'") && output.endsWith("'"))
  ) {
    output = output.slice(1, -1);
  }

  while (output.startsWith("`") && output.endsWith("`")) {
    output = output.slice(1, -1);
  }

  return output;
}

export function proxyFetch(url: string, init?: RequestInit): Promise<Response> {
  if (!(window as any)._fetch) {
    throw new Error("Proxy fetch not initialized");
  }

  if (!(url.startsWith("http://") || url.startsWith("https://"))) {
    // Relative URL
    const fullUrl = `${window.vscMediaUrl}/${url}`;
    return (window as any)._fetch(fullUrl, init);
  }

  const proxyServerUrl =
    (window as any).proxyServerUrl || "http://localhost:65433";

  const headers = new Headers(init?.headers);
  headers.append("x-continue-url", url);

  return (window as any)._fetch(proxyServerUrl, {
    ...init,
    headers,
  });
}

export function dedentAndGetCommonWhitespace(s: string): [string, string] {
  let lines = s.split("\n");
  if (lines.length === 0 || (lines[0].trim() === "" && lines.length === 1)) {
    return ["", ""];
  }

  // Longest common whitespace prefix
  let lcp = lines[0].split(lines[0].trim())[0];
  // Iterate through the lines
  for (let i = 1; i < lines.length; i++) {
    // Empty lines are wildcards
    if (lines[i].trim() === "") {
      continue; // hey that's us!
    }

    if (lcp === undefined) {
      lcp = lines[i].split(lines[i].trim())[0];
    }

    // Iterate through the leading whitespace characters of the current line
    for (let j = 0; j < lcp.length; j++) {
      // If it doesn't have the same whitespace as lcp, then update lcp
      if (j >= lines[i].length || lcp[j] != lines[i][j]) {
        lcp = lcp.slice(0, j);
        if (lcp === "") {
          return [s, ""];
        }
        break;
      }
    }
  }

  if (lcp === undefined) {
    return [s, ""];
  }

  return [lines.map((x) => x.replace(lcp, "")).join("\n"), lcp];
}

export function getBasename(filepath: string, n: number = 1): string {
  return filepath.split(/[\\/]/).pop() ?? "";
}

export function getLastNPathParts(filepath: string, n: number): string {
  return filepath.split(/[\\/]/).slice(-n).join("/");
}

export function getMarkdownLanguageTagForFile(filepath: string): string {
  const ext = filepath.split(".").pop();
  switch (ext) {
    case "py":
      return "python";
    case "js":
      return "javascript";
    case "jsx":
      return "jsx";
    case "tsx":
      return "tsx";
    case "ts":
      return "typescript";
    case "java":
      return "java";
    case "go":
      return "go";
    case "rb":
      return "ruby";
    case "rs":
      return "rust";
    case "c":
      return "c";
    case "cpp":
      return "cpp";
    case "cs":
      return "csharp";
    case "php":
      return "php";
    case "scala":
      return "scala";
    case "swift":
      return "swift";
    case "kt":
      return "kotlin";
    case "md":
      return "markdown";
    case "json":
      return "json";
    case "html":
      return "html";
    case "css":
      return "css";
    case "sh":
      return "shell";
    case "yaml":
      return "yaml";
    case "toml":
      return "toml";
    case "tex":
      return "latex";
    case "sql":
      return "sql";
    default:
      return "";
  }
}

export function copyOf(obj: any): any {
  if (obj === null || obj === undefined) return obj;
  return JSON.parse(JSON.stringify(obj));
}

export function calculateHash(fileContents: string): string {
  const hash = crypto.createHash("sha256");
  hash.update(fileContents);
  return hash.digest("hex");
}<|MERGE_RESOLUTION|>--- conflicted
+++ resolved
@@ -1,10 +1,5 @@
-<<<<<<< HEAD
 import crypto from "crypto";
-import Handlebars from "handlebars";
-import { ChatMessage } from "..";
 
-=======
->>>>>>> 2f67ded7
 export function removeQuotesAndEscapes(output: string): string {
   output = output.trim();
 
