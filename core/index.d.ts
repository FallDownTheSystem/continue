declare global {
  interface Window {
    ide?: "vscode";
    windowId: string;
    serverUrl: string;
    vscMachineId: string;
    vscMediaUrl: string;
    fullColorTheme?: {
      rules?: {
        token?: string;
        foreground?: string;
      }[];
    };
    colorThemeName?: string;
    workspacePaths?: string[];
    postIntellijMessage?: (
      messageType: string,
      data: any,
      messageIde: string,
    ) => void;
  }
}

export interface ChunkWithoutID {
  content: string;
  startLine: number;
  endLine: number;
  otherMetadata?: { [key: string]: any };
}

export interface Chunk extends ChunkWithoutID {
  digest: string;
  filepath: string;
  index: number; // Index of the chunk in the document at filepath
}

export interface IndexingProgressUpdate {
  progress: number;
  desc: string;
  status: "loading" | "indexing" | "done" | "failed" | "paused" | "disabled";
}

export type PromptTemplate =
  | string
  | ((
      history: ChatMessage[],
      otherData: Record<string, string>,
    ) => string | ChatMessage[]);

export interface ILLM extends LLMOptions {
  get providerName(): ModelProvider;

  uniqueId: string;
  model: string;

  title?: string;
  systemMessage?: string;
  contextLength: number;
  completionOptions: CompletionOptions;
  requestOptions?: RequestOptions;
  promptTemplates?: Record<string, PromptTemplate>;
  templateMessages?: (messages: ChatMessage[]) => string;
  writeLog?: (str: string) => Promise<void>;
  llmRequestHook?: (model: string, prompt: string) => any;
  apiKey?: string;
  apiBase?: string;

  engine?: string;
  apiVersion?: string;
  apiType?: string;
  region?: string;
  projectId?: string;

  complete(prompt: string, options?: LLMFullCompletionOptions): Promise<string>;

  streamComplete(
    prompt: string,
    options?: LLMFullCompletionOptions,
  ): AsyncGenerator<string, PromptLog>;

  streamFim(
    prefix: string,
    suffix: string,
    options?: LLMFullCompletionOptions,
  ): AsyncGenerator<string, PromptLog>;

  streamChat(
    messages: ChatMessage[],
    options?: LLMFullCompletionOptions,
  ): AsyncGenerator<ChatMessage, PromptLog>;

  chat(
    messages: ChatMessage[],
    options?: LLMFullCompletionOptions,
  ): Promise<ChatMessage>;

  countTokens(text: string): number;

  supportsImages(): boolean;

  supportsCompletions(): boolean;

  supportsPrefill(): boolean;

  supportsFim(): boolean;

  listModels(): Promise<string[]>;

  renderPromptTemplate(
    template: PromptTemplate,
    history: ChatMessage[],
    otherData: Record<string, string>,
    canPutWordsInModelsMouth?: boolean,
  ): string | ChatMessage[];
}

export type ContextProviderType = "normal" | "query" | "submenu";

export interface ContextProviderDescription {
  title: string;
  displayTitle: string;
  description: string;
  renderInlineAs?: string;
  type: ContextProviderType;
}

export type FetchFunction = (url: string | URL, init?: any) => Promise<any>;

export interface ContextProviderExtras {
  config: ContinueConfig;
  fullInput: string;
  embeddingsProvider: EmbeddingsProvider;
  reranker: Reranker | undefined;
  llm: ILLM;
  ide: IDE;
  selectedCode: RangeInFile[];
  fetch: FetchFunction;
}

export interface LoadSubmenuItemsArgs {
  config: ContinueConfig;
  ide: IDE;
  fetch: FetchFunction;
}

export interface CustomContextProvider {
  title: string;
  displayTitle?: string;
  description?: string;
  renderInlineAs?: string;
  type?: ContextProviderType;
  getContextItems(
    query: string,
    extras: ContextProviderExtras,
  ): Promise<ContextItem[]>;
  loadSubmenuItems?: (
    args: LoadSubmenuItemsArgs,
  ) => Promise<ContextSubmenuItem[]>;
}

export interface ContextSubmenuItem {
  id: string;
  title: string;
  description: string;
  icon?: string;
  metadata?: any;
}

export interface SiteIndexingConfig {
  title: string;
  startUrl: string;
  rootUrl?: string;
  maxDepth?: number;
  faviconUrl?: string;
}

export interface SiteIndexingConfig {
  startUrl: string;
  rootUrl?: string;
  title: string;
  maxDepth?: number;
}

export interface IContextProvider {
  get description(): ContextProviderDescription;

  getContextItems(
    query: string,
    extras: ContextProviderExtras,
  ): Promise<ContextItem[]>;

  loadSubmenuItems(args: LoadSubmenuItemsArgs): Promise<ContextSubmenuItem[]>;
}

export interface PersistedSessionInfo {
  history: ChatHistory;
  title: string;
  workspaceDirectory: string;
  sessionId: string;
}

export interface SessionInfo {
  sessionId: string;
  title: string;
  dateCreated: string;
  workspaceDirectory: string;
}

export interface RangeInFile {
  filepath: string;
  range: Range;
}

export interface Location {
  filepath: string;
  position: Position;
}

export interface FileWithContents {
  filepath: string;
  contents: string;
}

export interface Range {
  start: Position;
  end: Position;
}
export interface Position {
  line: number;
  character: number;
}
export interface FileEdit {
  filepath: string;
  range: Range;
  replacement: string;
}

export interface ContinueError {
  title: string;
  message: string;
}

export interface CompletionOptions extends BaseCompletionOptions {
  model: string;
}

export type ChatMessageRole = "user" | "assistant" | "system";

export interface MessagePart {
  type: "text" | "imageUrl";
  text?: string;
  imageUrl?: { url: string };
}

export type MessageContent = string | MessagePart[];

export interface ChatMessage {
  role: ChatMessageRole;
  content: MessageContent;
}

export interface ContextItemId {
  providerTitle: string;
  itemId: string;
}

export interface ContextItem {
  content: string;
  name: string;
  description: string;
  editing?: boolean;
  editable?: boolean;
  icon?: string;
}

export interface ContextItemWithId {
  content: string;
  name: string;
  description: string;
  id: ContextItemId;
  editing?: boolean;
  editable?: boolean;
  icon?: string;
}

export interface InputModifiers {
  useCodebase: boolean;
  noContext: boolean;
}

export interface PromptLog {
  modelTitle: string;
  completionOptions: CompletionOptions;
  prompt: string;
  completion: string;
}

export interface ChatHistoryItem {
  message: ChatMessage;
  editorState?: any;
  modifiers?: InputModifiers;
  contextItems: ContextItemWithId[];
  promptLogs?: PromptLog[];
}

export type ChatHistory = ChatHistoryItem[];

// LLM

export interface LLMFullCompletionOptions extends BaseCompletionOptions {
  log?: boolean;

  model?: string;
}
export interface LLMOptions {
  model: string;

  title?: string;
  uniqueId?: string;
  systemMessage?: string;
  contextLength?: number;
  completionOptions?: CompletionOptions;
  requestOptions?: RequestOptions;
  template?: TemplateType;
  promptTemplates?: Record<string, PromptTemplate>;
  templateMessages?: (messages: ChatMessage[]) => string;
  writeLog?: (str: string) => Promise<void>;
  llmRequestHook?: (model: string, prompt: string) => any;
  apiKey?: string;
  aiGatewaySlug?: string;
  apiBase?: string;

  useLegacyCompletionsEndpoint?: boolean;

  // Cloudflare options
  accountId?: string;

  // Azure options
  engine?: string;
  apiVersion?: string;
  apiType?: string;

  // GCP Options
  region?: string;
  projectId?: string;
  capabilities?: ModelCapability;

  // WatsonX options
  watsonxUrl?: string;
  watsonxApiKey?: string;
  watsonxZenApiKeyBase64?: string; // Required if using watsonx software with ZenApiKey auth
  watsonxUsername?: string;
  watsonxPassword?: string;
  watsonxProjectId?: string;
}
type RequireAtLeastOne<T, Keys extends keyof T = keyof T> = Pick<
  T,
  Exclude<keyof T, Keys>
> &
  {
    [K in Keys]-?: Required<Pick<T, K>> & Partial<Pick<T, Exclude<Keys, K>>>;
  }[Keys];

export interface CustomLLMWithOptionals {
  options: LLMOptions;
  streamCompletion?: (
    prompt: string,
    options: CompletionOptions,
    fetch: (input: RequestInfo | URL, init?: RequestInit) => Promise<Response>,
  ) => AsyncGenerator<string>;
  streamChat?: (
    messages: ChatMessage[],
    options: CompletionOptions,
    fetch: (input: RequestInfo | URL, init?: RequestInit) => Promise<Response>,
  ) => AsyncGenerator<string>;
  listModels?: (
    fetch: (input: RequestInfo | URL, init?: RequestInit) => Promise<Response>,
  ) => Promise<string[]>;
}

/**
 * The LLM interface requires you to specify either `streamCompletion` or `streamChat` (or both).
 */
export type CustomLLM = RequireAtLeastOne<
  CustomLLMWithOptionals,
  "streamCompletion" | "streamChat"
>;

// IDE

export type DiffLineType = "new" | "old" | "same";

export interface DiffLine {
  type: DiffLineType;
  line: string;
}

export class Problem {
  filepath: string;
  range: Range;
  message: string;
}

export class Thread {
  name: string;
  id: number;
}

export type IdeType = "vscode" | "jetbrains";
export interface IdeInfo {
  ideType: IdeType;
  name: string;
  version: string;
  remoteName: string;
  extensionVersion: string;
}

export interface BranchAndDir {
  branch: string;
  directory: string;
}

export interface IndexTag extends BranchAndDir {
  artifactId: string;
}

export enum FileType {
  Unkown = 0,
  File = 1,
  Directory = 2,
  SymbolicLink = 64,
}

export interface IdeSettings {
  remoteConfigServerUrl: string | undefined;
  remoteConfigSyncPeriod: number;
  userToken: string;
  enableControlServerBeta: boolean;
  pauseCodebaseIndexOnStart: boolean;
  enableDebugLogs: boolean;
}

export interface IDE {
  getIdeInfo(): Promise<IdeInfo>;
  getIdeSettings(): Promise<IdeSettings>;
  getDiff(): Promise<string>;
  isTelemetryEnabled(): Promise<boolean>;
  getUniqueId(): Promise<string>;
  getTerminalContents(): Promise<string>;
  getDebugLocals(threadIndex: number): Promise<string>;
  getTopLevelCallStackSources(
    threadIndex: number,
    stackDepth: number,
  ): Promise<string[]>;
  getAvailableThreads(): Promise<Thread[]>;
  listFolders(): Promise<string[]>;
  getWorkspaceDirs(): Promise<string[]>;
  getWorkspaceConfigs(): Promise<ContinueRcJson[]>;
  fileExists(filepath: string): Promise<boolean>;
  writeFile(path: string, contents: string): Promise<void>;
  showVirtualFile(title: string, contents: string): Promise<void>;
  getContinueDir(): Promise<string>;
  openFile(path: string): Promise<void>;
  runCommand(command: string): Promise<void>;
  saveFile(filepath: string): Promise<void>;
  readFile(filepath: string): Promise<string>;
  readRangeInFile(filepath: string, range: Range): Promise<string>;
  showLines(
    filepath: string,
    startLine: number,
    endLine: number,
  ): Promise<void>;
  showDiff(
    filepath: string,
    newContents: string,
    stepIndex: number,
  ): Promise<void>;
  getOpenFiles(): Promise<string[]>;
  getCurrentFile(): Promise<string | undefined>;
  getPinnedFiles(): Promise<string[]>;
  getSearchResults(query: string): Promise<string>;
  subprocess(command: string): Promise<[string, string]>;
  getProblems(filepath?: string | undefined): Promise<Problem[]>;
  getBranch(dir: string): Promise<string>;
  getTags(artifactId: string): Promise<IndexTag[]>;
  getRepoName(dir: string): Promise<string | undefined>;
  errorPopup(message: string): Promise<void>;
  infoPopup(message: string): Promise<void>;

  getGitRootPath(dir: string): Promise<string | undefined>;
  listDir(dir: string): Promise<[string, FileType][]>;
  getLastModified(files: string[]): Promise<{ [path: string]: number }>;
  getGitHubAuthToken(): Promise<string | undefined>;

  // LSP
  gotoDefinition(location: Location): Promise<RangeInFile[]>;

  // Callbacks
  onDidChangeActiveTextEditor(callback: (filepath: string) => void): void;
  pathSep(): Promise<string>;
}

// Slash Commands

export interface ContinueSDK {
  ide: IDE;
  llm: ILLM;
  addContextItem: (item: ContextItemWithId) => void;
  history: ChatMessage[];
  input: string;
  params?: { [key: string]: any } | undefined;
  contextItems: ContextItemWithId[];
  selectedCode: RangeInFile[];
  config: ContinueConfig;
  fetch: FetchFunction;
}

export interface SlashCommand {
  name: string;
  description: string;
  params?: { [key: string]: any };
  run: (sdk: ContinueSDK) => AsyncGenerator<string | undefined>;
}

// Config

type StepName =
  | "AnswerQuestionChroma"
  | "GenerateShellCommandStep"
  | "EditHighlightedCodeStep"
  | "ShareSessionStep"
  | "CommentCodeStep"
  | "ClearHistoryStep"
  | "StackOverflowStep"
  | "OpenConfigStep"
  | "GenerateShellCommandStep"
  | "DraftIssueStep";

type ContextProviderName =
  | "diff"
  | "github"
  | "terminal"
  | "locals"
  | "open"
  | "google"
  | "search"
  | "tree"
  | "http"
  | "codebase"
  | "problems"
  | "folder"
  | "jira"
  | "postgres"
  | "database"
  | "code"
  | "docs"
  | "gitlab-mr"
  | "os"
  | "currentFile";

type TemplateType =
  | "llama2"
  | "alpaca"
  | "zephyr"
  | "phi2"
  | "phind"
  | "anthropic"
  | "chatml"
  | "none"
  | "openchat"
  | "deepseek"
  | "xwin-coder"
  | "neural-chat"
  | "codellama-70b"
  | "llava"
  | "gemma"
  | "llama3";

type ModelProvider =
  | "openai"
  | "free-trial"
  | "anthropic"
  | "cohere"
  | "together"
  | "ollama"
  | "huggingface-tgi"
  | "huggingface-inference-api"
  | "llama.cpp"
  | "replicate"
  | "text-gen-webui"
  | "lmstudio"
  | "llamafile"
  | "gemini"
  | "mistral"
  | "bedrock"
  | "sagemaker"
  | "deepinfra"
  | "flowise"
  | "groq"
  | "continue-proxy"
  | "fireworks"
  | "custom"
  | "cloudflare"
  | "deepseek"
  | "azure"
  | "openai-aiohttp"
  | "msty"
  | "watsonx";

export type ModelName =
  | "AUTODETECT"
  // OpenAI
  | "gpt-3.5-turbo"
  | "gpt-3.5-turbo-16k"
  | "gpt-4"
  | "gpt-3.5-turbo-0613"
  | "gpt-4-32k"
  | "gpt-4o"
  | "gpt-4o-mini"
  | "gpt-4-turbo"
  | "gpt-4-turbo-preview"
  | "gpt-4-vision-preview"
  // Mistral
  | "codestral-latest"
  | "open-mistral-7b"
  | "open-mixtral-8x7b"
  | "open-mixtral-8x22b"
  | "mistral-small-latest"
  | "mistral-large-latest"
  | "mistral-7b"
  | "mistral-8x7b"
  // Llama 2
  | "llama2-7b"
  | "llama2-13b"
  | "llama2-70b"
  | "codellama-7b"
  | "codellama-13b"
  | "codellama-34b"
  | "codellama-70b"
  // Llama 3
  | "llama3-8b"
  | "llama3-70b"
  // Other Open-source
  | "phi2"
  | "phind-codellama-34b"
  | "wizardcoder-7b"
  | "wizardcoder-13b"
  | "wizardcoder-34b"
  | "zephyr-7b"
  | "codeup-13b"
  | "deepseek-7b"
  | "deepseek-33b"
  | "neural-chat-7b"
  // Anthropic
  | "claude-3-5-sonnet-20240620"
  | "claude-3-opus-20240229"
  | "claude-3-sonnet-20240229"
  | "claude-3-haiku-20240307"
  | "claude-2.1"
  | "claude-2"
  // Cohere
  | "command-r"
  | "command-r-plus"
  // Gemini
  | "gemini-pro"
  | "gemini-1.5-pro-latest"
  | "gemini-1.5-pro"
  | "gemini-1.5-flash-latest"
  | "gemini-1.5-flash"
  // Mistral
  | "mistral-tiny"
  | "mistral-small"
  | "mistral-medium"
  // Tab autocomplete
  | "deepseek-1b"
  | "starcoder-1b"
  | "starcoder-3b"
  | "starcoder2-3b"
  | "stable-code-3b";

export interface RequestOptions {
  timeout?: number;
  verifySsl?: boolean;
  caBundlePath?: string | string[];
  proxy?: string;
  headers?: { [key: string]: string };
  extraBodyProperties?: { [key: string]: any };
  noProxy?: string[];
  clientCertificate?: ClientCertificateOptions;
}

export interface ClientCertificateOptions {
  cert: string;
  key: string;
  passphrase?: string;
}

export interface StepWithParams {
  name: StepName;
  params: { [key: string]: any };
}

export interface ContextProviderWithParams {
  name: ContextProviderName;
  params: { [key: string]: any };
}

export interface SlashCommandDescription {
  name: string;
  description: string;
  params?: { [key: string]: any };
}

export interface CustomCommand {
  name: string;
  prompt: string;
  description: string;
}

interface BaseCompletionOptions {
  temperature?: number;
  topP?: number;
  topK?: number;
  minP?: number;
  presencePenalty?: number;
  frequencyPenalty?: number;
  mirostat?: number;
  stop?: string[];
  maxTokens?: number;
  numThreads?: number;
  keepAlive?: number;
  raw?: boolean;
  stream?: boolean;
}

export interface ModelCapability {
  uploadImage?: boolean;
}

export interface ModelDescription {
  title: string;
  provider: ModelProvider;
  model: string;
  apiKey?: string;
  apiBase?: string;
  contextLength?: number;
  template?: TemplateType;
  completionOptions?: BaseCompletionOptions;
  systemMessage?: string;
  requestOptions?: RequestOptions;
  promptTemplates?: { [key: string]: string };
  capabilities?: ModelCapability;
}

export type EmbeddingsProviderName =
  | "huggingface-tei"
  | "transformers.js"
  | "ollama"
  | "openai"
  | "cohere"
  | "free-trial"
  | "gemini"
  | "continue-proxy"
  | "deepinfra";

export interface EmbedOptions {
  apiBase?: string;
  apiKey?: string;
  model?: string;
  engine?: string;
  apiType?: string;
  apiVersion?: string;
  requestOptions?: RequestOptions;
  maxChunkSize?: number;
}

export interface EmbeddingsProviderDescription extends EmbedOptions {
  provider: EmbeddingsProviderName;
}

export interface EmbeddingsProvider {
  id: string;
  providerName: EmbeddingsProviderName;
  maxChunkSize: number;
  embed(chunks: string[]): Promise<number[][]>;
}

export type RerankerName =
  | "cohere"
  | "voyage"
  | "llm"
  | "free-trial"
<<<<<<< HEAD
  | "huggingface-tei";
=======
  | "huggingface-tei"
  | "continue-proxy";
>>>>>>> e2a4a2cf

export interface RerankerDescription {
  name: RerankerName;
  params?: { [key: string]: any };
}

export interface Reranker {
  name: string;
  rerank(query: string, chunks: Chunk[]): Promise<number[]>;
}

export interface TabAutocompleteOptions {
  disable: boolean;
  useCopyBuffer: boolean;
  useFileSuffix: boolean;
  maxPromptTokens: number;
  debounceDelay: number;
  maxSuffixPercentage: number;
  prefixPercentage: number;
  template?: string;
  multilineCompletions: "always" | "never" | "auto";
  slidingWindowPrefixPercentage: number;
  slidingWindowSize: number;
  maxSnippetPercentage: number;
  recentlyEditedSimilarityThreshold: number;
  useCache: boolean;
  onlyMyCode: boolean;
  useOtherFiles: boolean;
  useRecentlyEdited: boolean;
  recentLinePrefixMatchMinLength: number;
  disableInFiles?: string[];
  useImports?: boolean;
}

export interface ContinueUIConfig {
  codeBlockToolbarPosition?: "top" | "bottom";
  fontSize?: number;
  displayRawMarkdown?: boolean;
}

interface ContextMenuConfig {
  comment?: string;
  docstring?: string;
  fix?: string;
  optimize?: string;
  fixGrammar?: string;
}

interface ModelRoles {
  inlineEdit?: string;
  applyCodeBlock?: string;
}

/**
 * Represents the configuration for a quick action in the Code Lens.
 * Quick actions are custom commands that can be added to function and class declarations.
 */
interface QuickActionConfig {
  /**
   * The title of the quick action that will display in the Code Lens.
   */
  title: string;

  /**
   * The prompt that will be sent to the model when the quick action is invoked,
   * with the function or class body concatenated.
   */
  prompt: string;

  /**
   * If `true`, the result of the quick action will be sent to the chat panel.
   * If `false`, the streamed result will be inserted into the document.
   *
   * Defaults to `false`.
   */
  sendToChat: boolean;
}

interface ExperimentalConfig {
  contextMenuPrompts?: ContextMenuConfig;
  modelRoles?: ModelRoles;
  defaultContext?: "activeFile"[];
  promptPath?: string;

  /**
   * Quick actions are a way to add custom commands to the Code Lens of
   * function and class declarations.
   */
  quickActions?: QuickActionConfig[];
}

interface AnalyticsConfig {
  type: string;
  url?: string;
  clientKey?: string;
}

// config.json
export interface SerializedContinueConfig {
  env?: string[];
  allowAnonymousTelemetry?: boolean;
  models: ModelDescription[];
  systemMessage?: string;
  completionOptions?: BaseCompletionOptions;
  requestOptions?: RequestOptions;
  slashCommands?: SlashCommandDescription[];
  customCommands?: CustomCommand[];
  contextProviders?: ContextProviderWithParams[];
  disableIndexing?: boolean;
  disableSessionTitles?: boolean;
  userToken?: string;
  embeddingsProvider?: EmbeddingsProviderDescription;
  tabAutocompleteModel?: ModelDescription | ModelDescription[];
  tabAutocompleteOptions?: Partial<TabAutocompleteOptions>;
  ui?: ContinueUIConfig;
  reranker?: RerankerDescription;
  experimental?: ExperimentalConfig;
  analytics?: AnalyticsConfig;
<<<<<<< HEAD
=======
  docs?: SiteIndexingConfig[];
>>>>>>> e2a4a2cf
}

export type ConfigMergeType = "merge" | "overwrite";

export type ContinueRcJson = Partial<SerializedContinueConfig> & {
  mergeBehavior: ConfigMergeType;
};

// config.ts - give users simplified interfaces
export interface Config {
  /** If set to true, Continue will collect anonymous usage data to improve the product. If set to false, we will collect nothing. Read here to learn more: https://docs.continue.dev/telemetry */
  allowAnonymousTelemetry?: boolean;
  /** Each entry in this array will originally be a ModelDescription, the same object from your config.json, but you may add CustomLLMs.
   * A CustomLLM requires you only to define an AsyncGenerator that calls the LLM and yields string updates. You can choose to define either `streamCompletion` or `streamChat` (or both).
   * Continue will do the rest of the work to construct prompt templates, handle context items, prune context, etc.
   */
  models: (CustomLLM | ModelDescription)[];
  /** A system message to be followed by all of your models */
  systemMessage?: string;
  /** The default completion options for all models */
  completionOptions?: BaseCompletionOptions;
  /** Request options that will be applied to all models and context providers */
  requestOptions?: RequestOptions;
  /** The list of slash commands that will be available in the sidebar */
  slashCommands?: SlashCommand[];
  /** Each entry in this array will originally be a ContextProviderWithParams, the same object from your config.json, but you may add CustomContextProviders.
   * A CustomContextProvider requires you only to define a title and getContextItems function. When you type '@title <query>', Continue will call `getContextItems(query)`.
   */
  contextProviders?: (CustomContextProvider | ContextProviderWithParams)[];
  /** If set to true, Continue will not index your codebase for retrieval */
  disableIndexing?: boolean;
  /** If set to true, Continue will not make extra requests to the LLM to generate a summary title of each session. */
  disableSessionTitles?: boolean;
  /** An optional token to identify a user. Not used by Continue unless you write custom coniguration that requires such a token */
  userToken?: string;
  /** The provider used to calculate embeddings. If left empty, Continue will use transformers.js to calculate the embeddings with all-MiniLM-L6-v2 */
  embeddingsProvider?: EmbeddingsProviderDescription | EmbeddingsProvider;
  /** The model that Continue will use for tab autocompletions. */
  tabAutocompleteModel?:
    | CustomLLM
    | ModelDescription
    | (CustomLLM | ModelDescription)[];
  /** Options for tab autocomplete */
  tabAutocompleteOptions?: Partial<TabAutocompleteOptions>;
  /** UI styles customization */
  ui?: ContinueUIConfig;
  /** Options for the reranker */
  reranker?: RerankerDescription | Reranker;
  /** Experimental configuration */
  experimental?: ExperimentalConfig;
  /** Analytics configuration */
  analytics?: AnalyticsConfig;
}

// in the actual Continue source code
export interface ContinueConfig {
  allowAnonymousTelemetry?: boolean;
  models: ILLM[];
  systemMessage?: string;
  completionOptions?: BaseCompletionOptions;
  requestOptions?: RequestOptions;
  slashCommands?: SlashCommand[];
  contextProviders?: IContextProvider[];
  disableSessionTitles?: boolean;
  disableIndexing?: boolean;
  userToken?: string;
  embeddingsProvider: EmbeddingsProvider;
  tabAutocompleteModels?: ILLM[];
  tabAutocompleteOptions?: Partial<TabAutocompleteOptions>;
  ui?: ContinueUIConfig;
  reranker?: Reranker;
  experimental?: ExperimentalConfig;
  analytics?: AnalyticsConfig;
  docs?: SiteIndexingConfig[];
}

export interface BrowserSerializedContinueConfig {
  allowAnonymousTelemetry?: boolean;
  models: ModelDescription[];
  systemMessage?: string;
  completionOptions?: BaseCompletionOptions;
  requestOptions?: RequestOptions;
  slashCommands?: SlashCommandDescription[];
  contextProviders?: ContextProviderDescription[];
  disableIndexing?: boolean;
  disableSessionTitles?: boolean;
  userToken?: string;
  embeddingsProvider?: string;
  ui?: ContinueUIConfig;
  reranker?: RerankerDescription;
  experimental?: ExperimentalConfig;
  analytics?: AnalyticsConfig;
}<|MERGE_RESOLUTION|>--- conflicted
+++ resolved
@@ -790,12 +790,8 @@
   | "voyage"
   | "llm"
   | "free-trial"
-<<<<<<< HEAD
-  | "huggingface-tei";
-=======
   | "huggingface-tei"
   | "continue-proxy";
->>>>>>> e2a4a2cf
 
 export interface RerankerDescription {
   name: RerankerName;
@@ -914,10 +910,7 @@
   reranker?: RerankerDescription;
   experimental?: ExperimentalConfig;
   analytics?: AnalyticsConfig;
-<<<<<<< HEAD
-=======
   docs?: SiteIndexingConfig[];
->>>>>>> e2a4a2cf
 }
 
 export type ConfigMergeType = "merge" | "overwrite";
