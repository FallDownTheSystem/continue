import { ConfigHandler } from "../config/ConfigHandler.js";
import { IContinueServerClient } from "../continueServer/interface.js";
import { IDE, IndexTag, IndexingProgressUpdate } from "../index.js";
import { ChunkCodebaseIndex } from "./chunk/ChunkCodebaseIndex.js";
import { CodeSnippetsCodebaseIndex } from "./CodeSnippetsIndex.js";
import { FullTextSearchCodebaseIndex } from "./FullTextSearch.js";
import { LanceDbIndex } from "./LanceDbIndex.js";
import { getComputeDeleteAddRemove } from "./refreshIndex.js";
import {
  CodebaseIndex,
  IndexResultType,
  RefreshIndexResults,
} from "./types.js";
import { walkDirAsync } from "./walkDir.js";

export class PauseToken {
  constructor(private _paused: boolean) {}

  set paused(value: boolean) {
    this._paused = value;
  }

  get paused(): boolean {
    return this._paused;
  }
}

export class CodebaseIndexer {
  constructor(
    private readonly configHandler: ConfigHandler,
    protected readonly ide: IDE,
    private readonly pauseToken: PauseToken,
    private readonly continueServerClient: IContinueServerClient,
  ) {}

  protected async getIndexesToBuild(): Promise<CodebaseIndex[]> {
    const config = await this.configHandler.loadConfig();

    const indexes = [
      new ChunkCodebaseIndex(
        this.ide.readFile.bind(this.ide),
        this.continueServerClient,
        config.embeddingsProvider.maxChunkSize,
      ), // Chunking must come first
      new LanceDbIndex(
        config.embeddingsProvider,
        this.ide.readFile.bind(this.ide),
        this.continueServerClient,
      ),
      new FullTextSearchCodebaseIndex(),
      new CodeSnippetsCodebaseIndex(this.ide),
    ];

    return indexes;
  }

  public async refreshFile(file: string): Promise<void> {
    if (this.pauseToken.paused) {
      // NOTE: by returning here, there is a chance that while paused a file is modified and
      // then after unpausing the file is not reindexed
      return;
    }
    const workspaceDir = await this.getWorkspaceDir(file);
    if (!workspaceDir) {
      return;
    }
    const branch = await this.ide.getBranch(workspaceDir);
    const repoName = await this.ide.getRepoName(workspaceDir);
<<<<<<< HEAD
    for await (const updateDesc of this.indexFiles(
      workspaceDir,
      branch,
      repoName,
      [file],
    )) {
=======
    const indexesToBuild = await this.getIndexesToBuild();
    const stats = await this.ide.getLastModified([file]);
    for (const index of indexesToBuild) {
      const tag = {
        directory: workspaceDir,
        branch,
        artifactId: index.artifactId,
      };
      const [results, lastUpdated, markComplete] =
        await getComputeDeleteAddRemove(
          tag,
          { ...stats },
          (filepath) => this.ide.readFile(filepath),
          repoName,
        );
      // since this is only a single file update / save we do not want to actualy remove anything, we just want to recompute for our single file
      results.removeTag = [];
      results.addTag = [];
      results.del = [];
      for await (const _ of index.update(
        tag,
        results,
        markComplete,
        repoName,
      )) {
      }
>>>>>>> 5819ffb4
    }
  }

  async *refresh(
    workspaceDirs: string[],
    abortSignal: AbortSignal,
  ): AsyncGenerator<IndexingProgressUpdate> {
    let progress = 0;

    if (workspaceDirs.length === 0) {
      yield {
        progress,
        desc: "Nothing to index",
        status: "disabled",
      };
      return;
    }

    const config = await this.configHandler.loadConfig();
    if (config.disableIndexing) {
      yield {
        progress,
        desc: "Indexing is disabled in config.json",
        status: "disabled",
      };
      return;
    } else {
      yield {
        progress,
        desc: "Starting indexing",
        status: "loading",
      };
    }

    let completedDirs = 0;

    // Wait until Git Extension has loaded to report progress
    // so we don't appear stuck at 0% while waiting
    await this.ide.getRepoName(workspaceDirs[0]);

    yield {
      progress,
      desc: "Starting indexing...",
      status: "loading",
    };
    const beginTime = Date.now();

    for (const directory of workspaceDirs) {
      const dirBasename = await this.basename(directory);
      yield {
        progress,
        desc: `Discovering files in ${dirBasename}...`,
        status: "indexing",
      };
      const workspaceFiles = [];
      for await (const p of walkDirAsync(directory, this.ide)) {
        workspaceFiles.push(p);
        if (abortSignal.aborted) {
          yield {
            progress: 1,
            desc: "Indexing cancelled",
            status: "disabled",
          };
          return;
        }
        if (this.pauseToken.paused) {
          yield* this.yieldUpdateAndPause();
        }
      }

      const branch = await this.ide.getBranch(directory);
      const repoName = await this.ide.getRepoName(directory);
      let nextLogThreshold = 0;

<<<<<<< HEAD
      for await (const files of this.walkDirInBatches(directory, batchSize)) {
        try {
          for await (const updateDesc of this.indexFiles(
            directory,
            branch,
            repoName,
            files,
          )) {
            // Handle pausing in this loop because it's the only one really taking time
            if (abortSignal.aborted) {
              yield {
                progress: 1,
                desc: "Indexing cancelled",
                status: "disabled",
              };
              return;
            }
            if (this.pauseToken.paused) {
              yield* this.yieldUpdateAndPause();
            }
=======
      try {
        for await (const updateDesc of this.indexFiles(
          directory,
          workspaceFiles,
          branch,
          repoName,
        )) {
          // Handle pausing in this loop because it's the only one really taking time
          if (abortSignal.aborted) {
>>>>>>> 5819ffb4
            yield {
              progress: 1,
              desc: "Indexing cancelled",
              status: "disabled",
            };
            return;
          }
          if (this.pauseToken.paused) {
            yield* this.yieldUpdateAndPause();
          }
          yield updateDesc;
          if (updateDesc.progress >= nextLogThreshold) {
            // log progress every 2.5%
            nextLogThreshold += 0.025;
            this.logProgress(
              beginTime,
              Math.floor(workspaceFiles.length * updateDesc.progress),
              updateDesc.progress,
            );
          }
        }
<<<<<<< HEAD
        completedFileCount += files.length;
        progress =
          completedFileCount / totalFileCount / workspaceDirs.length +
          completedDirs / workspaceDirs.length;
        this.logProgress(beginTime, completedFileCount, progress);
=======
      } catch (err) {
        yield this.handleErrorAndGetProgressUpdate(err);
        return;
>>>>>>> 5819ffb4
      }
      completedDirs += 1;
    }
    yield {
      progress: 100,
      desc: "Indexing Complete",
      status: "done",
    };
  }

  private handleErrorAndGetProgressUpdate(
    err: unknown,
  ): IndexingProgressUpdate {
    console.log("error when indexing: ", err);
    if (err instanceof Error) {
      return this.errorToProgressUpdate(err);
    }
    return {
      progress: 0,
      desc: `Indexing failed: ${err}`,
      status: "failed",
    };
  }

  private errorToProgressUpdate(err: Error): IndexingProgressUpdate {
    const errorRegex =
      /Invalid argument error: Values length (\d+) is less than the length \((\d+)\) multiplied by the value size \(\d+\)/;
    const match = err.message.match(errorRegex);
    let errMsg: string;
    if (match) {
      const [_, valuesLength, expectedLength] = match;
      errMsg = `Generated embedding had length ${valuesLength} but was expected to be ${expectedLength}. This may be solved by deleting ~/.continue/index and refreshing the window to re-index.`;
    } else {
      errMsg = `${err}`;
    }
    return {
      progress: 0,
      desc: errMsg,
      status: "failed",
    };
  }

  private logProgress(
    beginTime: number,
    completedFileCount: number,
    progress: number,
  ) {
    const timeTaken = Date.now() - beginTime;
    const seconds = Math.round(timeTaken / 1000);
    const progressPercentage = (progress * 100).toFixed(1);
    const filesPerSec = (completedFileCount / seconds).toFixed(2);
    console.debug(
      `Indexing: ${progressPercentage}% complete, elapsed time: ${seconds}s, ${filesPerSec} file/sec`,
    );
  }

  private async *yieldUpdateAndPause(): AsyncGenerator<IndexingProgressUpdate> {
    yield {
      progress: 0,
      desc: "Indexing Paused",
      status: "paused",
    };
    while (this.pauseToken.paused) {
      await new Promise((resolve) => setTimeout(resolve, 100));
    }
  }

  private getBatchSize(workspaceSize: number): number {
    // at least 10 and as much as 100 (in a repository with 10000 files)
    return Math.min(100, Math.max(10, Math.floor(workspaceSize / 100)));
  }

  /*
   * enables the indexing operation to be completed in small batches, this is important in large
   * repositories where indexing can quickly use up all the memory available
   */
<<<<<<< HEAD
  private async *walkDirInBatches(
    directory: string,
    batchSize: number,
  ): AsyncGenerator<string[]> {
    let results = [];
    for await (const p of walkDirAsync(directory, this.ide)) {
      results.push(p);
      if (results.length === batchSize) {
        yield results;
        results = [];
      }
    }
    if (results.length > 0) {
      yield results;
=======
  private *batchRefreshIndexResults(
    results: RefreshIndexResults,
    workspaceSize: number,
  ): Generator<RefreshIndexResults> {
    let curPos = 0;
    const batchSize = this.getBatchSize(workspaceSize);
    while (
      curPos < results.compute.length ||
      curPos < results.del.length ||
      curPos < results.addTag.length ||
      curPos < results.removeTag.length
    ) {
      yield {
        compute: results.compute.slice(curPos, curPos + batchSize),
        del: results.del.slice(curPos, curPos + batchSize),
        addTag: results.addTag.slice(curPos, curPos + batchSize),
        removeTag: results.removeTag.slice(curPos, curPos + batchSize),
      };
      curPos += batchSize;
>>>>>>> 5819ffb4
    }
  }

  private async *indexFiles(
    workspaceDir: string,
<<<<<<< HEAD
    branch: string,
    repoName: string | undefined,
    filePaths: string[],
  ): AsyncGenerator<string> {
    const stats = await this.ide.getLastModified(filePaths);
=======
    workspaceFiles: string[],
    branch: string,
    repoName: string | undefined,
  ): AsyncGenerator<IndexingProgressUpdate> {
    const stats = await this.ide.getLastModified(workspaceFiles);
>>>>>>> 5819ffb4
    const indexesToBuild = await this.getIndexesToBuild();
    let completedIndexCount = 0;
    let progress = 0;
    for (const codebaseIndex of indexesToBuild) {
      const tag: IndexTag = {
        directory: workspaceDir,
        branch,
        artifactId: codebaseIndex.artifactId,
      };
<<<<<<< HEAD
=======
      yield {
        progress: progress,
        desc: `Planning changes for ${codebaseIndex.artifactId} index...`,
        status: "indexing",
      };
>>>>>>> 5819ffb4
      const [results, lastUpdated, markComplete] =
        await getComputeDeleteAddRemove(
          tag,
          { ...stats },
          (filepath) => this.ide.readFile(filepath),
          repoName,
        );
<<<<<<< HEAD
      for await (const { desc } of codebaseIndex.update(
        tag,
        results,
        markComplete,
        repoName,
      )) {
        lastUpdated.forEach((lastUpdated, path) => {
          markComplete([lastUpdated], IndexResultType.UpdateLastUpdated);
        });
        yield desc;
=======
      const totalOps =
        results.compute.length +
        results.del.length +
        results.addTag.length +
        results.removeTag.length;
      let completedOps = 0;
      for (const subResult of this.batchRefreshIndexResults(
        results,
        workspaceFiles.length,
      )) {
        for await (const { desc } of codebaseIndex.update(
          tag,
          subResult,
          markComplete,
          repoName,
        )) {
          yield {
            progress: progress,
            desc,
            status: "indexing",
          };
        }
        completedOps +=
          subResult.compute.length +
          subResult.del.length +
          subResult.addTag.length +
          subResult.removeTag.length;
        progress =
          (completedIndexCount + completedOps / totalOps) *
          (1 / indexesToBuild.length);
>>>>>>> 5819ffb4
      }
      await markComplete(lastUpdated, IndexResultType.UpdateLastUpdated);
      completedIndexCount += 1;
    }
  }

  private async getWorkspaceDir(filepath: string): Promise<string | undefined> {
    const workspaceDirs = await this.ide.getWorkspaceDirs();
    for (const workspaceDir of workspaceDirs) {
      if (filepath.startsWith(workspaceDir)) {
        return workspaceDir;
      }
    }
    return undefined;
  }

  private async basename(filepath: string): Promise<string> {
    const pathSep = await this.ide.pathSep();
    const path = filepath.split(pathSep);
    return path[path.length - 1];
  }
}<|MERGE_RESOLUTION|>--- conflicted
+++ resolved
@@ -66,14 +66,6 @@
     }
     const branch = await this.ide.getBranch(workspaceDir);
     const repoName = await this.ide.getRepoName(workspaceDir);
-<<<<<<< HEAD
-    for await (const updateDesc of this.indexFiles(
-      workspaceDir,
-      branch,
-      repoName,
-      [file],
-    )) {
-=======
     const indexesToBuild = await this.getIndexesToBuild();
     const stats = await this.ide.getLastModified([file]);
     for (const index of indexesToBuild) {
@@ -100,7 +92,6 @@
         repoName,
       )) {
       }
->>>>>>> 5819ffb4
     }
   }
 
@@ -175,28 +166,6 @@
       const repoName = await this.ide.getRepoName(directory);
       let nextLogThreshold = 0;
 
-<<<<<<< HEAD
-      for await (const files of this.walkDirInBatches(directory, batchSize)) {
-        try {
-          for await (const updateDesc of this.indexFiles(
-            directory,
-            branch,
-            repoName,
-            files,
-          )) {
-            // Handle pausing in this loop because it's the only one really taking time
-            if (abortSignal.aborted) {
-              yield {
-                progress: 1,
-                desc: "Indexing cancelled",
-                status: "disabled",
-              };
-              return;
-            }
-            if (this.pauseToken.paused) {
-              yield* this.yieldUpdateAndPause();
-            }
-=======
       try {
         for await (const updateDesc of this.indexFiles(
           directory,
@@ -206,7 +175,6 @@
         )) {
           // Handle pausing in this loop because it's the only one really taking time
           if (abortSignal.aborted) {
->>>>>>> 5819ffb4
             yield {
               progress: 1,
               desc: "Indexing cancelled",
@@ -228,17 +196,9 @@
             );
           }
         }
-<<<<<<< HEAD
-        completedFileCount += files.length;
-        progress =
-          completedFileCount / totalFileCount / workspaceDirs.length +
-          completedDirs / workspaceDirs.length;
-        this.logProgress(beginTime, completedFileCount, progress);
-=======
       } catch (err) {
         yield this.handleErrorAndGetProgressUpdate(err);
         return;
->>>>>>> 5819ffb4
       }
       completedDirs += 1;
     }
@@ -315,22 +275,6 @@
    * enables the indexing operation to be completed in small batches, this is important in large
    * repositories where indexing can quickly use up all the memory available
    */
-<<<<<<< HEAD
-  private async *walkDirInBatches(
-    directory: string,
-    batchSize: number,
-  ): AsyncGenerator<string[]> {
-    let results = [];
-    for await (const p of walkDirAsync(directory, this.ide)) {
-      results.push(p);
-      if (results.length === batchSize) {
-        yield results;
-        results = [];
-      }
-    }
-    if (results.length > 0) {
-      yield results;
-=======
   private *batchRefreshIndexResults(
     results: RefreshIndexResults,
     workspaceSize: number,
@@ -350,25 +294,16 @@
         removeTag: results.removeTag.slice(curPos, curPos + batchSize),
       };
       curPos += batchSize;
->>>>>>> 5819ffb4
     }
   }
 
   private async *indexFiles(
     workspaceDir: string,
-<<<<<<< HEAD
-    branch: string,
-    repoName: string | undefined,
-    filePaths: string[],
-  ): AsyncGenerator<string> {
-    const stats = await this.ide.getLastModified(filePaths);
-=======
     workspaceFiles: string[],
     branch: string,
     repoName: string | undefined,
   ): AsyncGenerator<IndexingProgressUpdate> {
     const stats = await this.ide.getLastModified(workspaceFiles);
->>>>>>> 5819ffb4
     const indexesToBuild = await this.getIndexesToBuild();
     let completedIndexCount = 0;
     let progress = 0;
@@ -378,14 +313,11 @@
         branch,
         artifactId: codebaseIndex.artifactId,
       };
-<<<<<<< HEAD
-=======
       yield {
         progress: progress,
         desc: `Planning changes for ${codebaseIndex.artifactId} index...`,
         status: "indexing",
       };
->>>>>>> 5819ffb4
       const [results, lastUpdated, markComplete] =
         await getComputeDeleteAddRemove(
           tag,
@@ -393,18 +325,6 @@
           (filepath) => this.ide.readFile(filepath),
           repoName,
         );
-<<<<<<< HEAD
-      for await (const { desc } of codebaseIndex.update(
-        tag,
-        results,
-        markComplete,
-        repoName,
-      )) {
-        lastUpdated.forEach((lastUpdated, path) => {
-          markComplete([lastUpdated], IndexResultType.UpdateLastUpdated);
-        });
-        yield desc;
-=======
       const totalOps =
         results.compute.length +
         results.del.length +
@@ -435,7 +355,6 @@
         progress =
           (completedIndexCount + completedOps / totalOps) *
           (1 / indexesToBuild.length);
->>>>>>> 5819ffb4
       }
       await markComplete(lastUpdated, IndexResultType.UpdateLastUpdated);
       completedIndexCount += 1;
