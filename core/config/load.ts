<<<<<<< HEAD
import * as fs from "node:fs";
import path from "node:path";
import type {
=======
import * as fs from "fs";
import path from "path";
import {
  slashCommandFromDescription,
  slashFromCustomCommand,
} from "../commands/index.js";
import CustomContextProviderClass from "../context/providers/CustomContextProvider.js";
import FileContextProvider from "../context/providers/FileContextProvider.js";
import { contextProviderClassFromName } from "../context/providers/index.js";
import { AllRerankers } from "../context/rerankers/index.js";
import { LLMReranker } from "../context/rerankers/llm.js";
import {
>>>>>>> e877f8ab
  BrowserSerializedContinueConfig,
  Config,
  ContextProviderWithParams,
  ContinueConfig,
  ContinueRcJson,
  CustomContextProvider,
  CustomLLM,
  EmbeddingsProviderDescription,
  IContextProvider,
  IdeType,
  ModelDescription,
  Reranker,
  RerankerDescription,
  SerializedContinueConfig,
  SlashCommand,
<<<<<<< HEAD
} from "..";
import {
  slashCommandFromDescription,
  slashFromCustomCommand,
} from "../commands";
import { contextProviderClassFromName } from "../context/providers";
import CustomContextProviderClass from "../context/providers/CustomContextProvider";
import FileContextProvider from "../context/providers/FileContextProvider";
import { AllRerankers } from "../context/rerankers";
import { LLMReranker } from "../context/rerankers/llm";
import { AllEmbeddingsProviders } from "../indexing/embeddings";
import TransformersJsEmbeddingsProvider from "../indexing/embeddings/TransformersJsEmbeddingsProvider";
import type { BaseLLM } from "../llm";
import { llmFromDescription } from "../llm/llms";
import CustomLLMClass from "../llm/llms/CustomLLM";
import { copyOf } from "../util";
import { fetchwithRequestOptions } from "../util/fetchWithOptions";
import mergeJson from "../util/merge";
=======
} from "../index.js";
import TransformersJsEmbeddingsProvider from "../indexing/embeddings/TransformersJsEmbeddingsProvider.js";
import { AllEmbeddingsProviders } from "../indexing/embeddings/index.js";
import { BaseLLM } from "../llm/index.js";
import CustomLLMClass from "../llm/llms/CustomLLM.js";
import { llmFromDescription } from "../llm/llms/index.js";
import { IdeSettings } from "../protocol.js";
import { fetchwithRequestOptions } from "../util/fetchWithOptions.js";
import { copyOf } from "../util/index.js";
import mergeJson from "../util/merge.js";
>>>>>>> e877f8ab
import {
  getConfigJsPath,
  getConfigJsPathForRemote,
  getConfigJsonPath,
  getConfigJsonPathForRemote,
  getConfigTsPath,
  getContinueDotEnv,
} from "../util/paths.js";
import {
  defaultContextProvidersJetBrains,
  defaultContextProvidersVsCode,
  defaultSlashCommandsJetBrains,
  defaultSlashCommandsVscode,
<<<<<<< HEAD
} from "./default";
const { execSync } = require("node:child_process");
=======
} from "./default.js";
const { execSync } = require("child_process");
>>>>>>> e877f8ab

function resolveSerializedConfig(filepath: string): SerializedContinueConfig {
  let content = fs.readFileSync(filepath, "utf8");
  const config = JSON.parse(content) as SerializedContinueConfig;
  if (config.env && Array.isArray(config.env)) {
    const env = {
      ...process.env,
      ...getContinueDotEnv(),
    };

    config.env.forEach((envVar) => {
      if (envVar in env) {
        content = (content as any).replaceAll(
          new RegExp(`"${envVar}"`, "g"),
          `"${env[envVar]}"`,
        );
      }
    });
  }

  return JSON.parse(content);
}

const configMergeKeys = {
  models: (a: any, b: any) => a.title === b.title,
  contextProviders: (a: any, b: any) => a.name === b.name,
  slashCommands: (a: any, b: any) => a.name === b.name,
  customCommands: (a: any, b: any) => a.name === b.name,
};

function loadSerializedConfig(
  workspaceConfigs: ContinueRcJson[],
  ideSettings: IdeSettings,
  ideType: IdeType,
): SerializedContinueConfig {
  const configPath = getConfigJsonPath(ideType);
  let config: SerializedContinueConfig;
  try {
    config = resolveSerializedConfig(configPath);
  } catch (e) {
    throw new Error(`Failed to parse config.json: ${e}`);
  }

  if (config.allowAnonymousTelemetry === undefined) {
    config.allowAnonymousTelemetry = true;
  }

  if (ideSettings.remoteConfigServerUrl) {
    try {
      const remoteConfigJson = resolveSerializedConfig(
        getConfigJsonPathForRemote(ideSettings.remoteConfigServerUrl),
      );
      config = mergeJson(config, remoteConfigJson, "merge", configMergeKeys);
    } catch (e) {
      console.warn("Error loading remote config: ", e);
    }
  }

  for (const workspaceConfig of workspaceConfigs) {
    config = mergeJson(
      config,
      workspaceConfig,
      workspaceConfig.mergeBehavior,
      configMergeKeys,
    );
  }

  // Set defaults if undefined (this lets us keep config.json uncluttered for new users)
  config.contextProviders ??=
    ideType === "vscode"
      ? defaultContextProvidersVsCode
      : defaultContextProvidersJetBrains;
  config.slashCommands ??=
    ideType === "vscode"
      ? defaultSlashCommandsVscode
      : defaultSlashCommandsJetBrains;

  return config;
}

function serializedToIntermediateConfig(
  initial: SerializedContinueConfig,
): Config {
  const slashCommands: SlashCommand[] = [];
  for (const command of initial.slashCommands || []) {
    const newCommand = slashCommandFromDescription(command);
    if (newCommand) {
      slashCommands.push(newCommand);
    }
  }
  for (const command of initial.customCommands || []) {
    slashCommands.push(slashFromCustomCommand(command));
  }

  const config: Config = {
    ...initial,
    slashCommands,
    contextProviders: initial.contextProviders || [],
  };

  return config;
}

function isModelDescription(
  llm: ModelDescription | CustomLLM,
): llm is ModelDescription {
  return (llm as ModelDescription).title !== undefined;
}

function isContextProviderWithParams(
  contextProvider: CustomContextProvider | ContextProviderWithParams,
): contextProvider is ContextProviderWithParams {
  return (contextProvider as ContextProviderWithParams).name !== undefined;
}

/** Only difference between intermediate and final configs is the `models` array */
async function intermediateToFinalConfig(
  config: Config,
  readFile: (filepath: string) => Promise<string>,
  ideSettings: IdeSettings,
  uniqueId: string,
  writeLog: (log: string) => Promise<void>,
): Promise<ContinueConfig> {
  // Auto-detect models
  const models: BaseLLM[] = [];
  for (const desc of config.models) {
    if (isModelDescription(desc)) {
      const llm = await llmFromDescription(
        desc,
        readFile,
        uniqueId,
        ideSettings,
        writeLog,
        config.completionOptions,
        config.systemMessage,
      );
      if (!llm) {
        continue;
      }

      if (llm.model === "AUTODETECT") {
        try {
          const modelNames = await llm.listModels();
          const detectedModels = await Promise.all(
            modelNames.map(async (modelName) => {
              return await llmFromDescription(
                {
                  ...desc,
                  model: modelName,
                  title: `${llm.title} - ${modelName}`,
                },
                readFile,
                uniqueId,
                ideSettings,
                writeLog,
                copyOf(config.completionOptions),
                config.systemMessage,
              );
            }),
          );
          models.push(
            ...(detectedModels.filter(
              (x) => typeof x !== "undefined",
            ) as BaseLLM[]),
          );
        } catch (e) {
          console.warn("Error listing models: ", e);
        }
      } else {
        models.push(llm);
      }
    } else {
      const llm = new CustomLLMClass({
        ...desc,
        options: { ...desc.options, writeLog } as any,
      });
      if (llm.model === "AUTODETECT") {
        try {
          const modelNames = await llm.listModels();
          const models = modelNames.map(
            (modelName) =>
              new CustomLLMClass({
                ...desc,
                options: { ...desc.options, model: modelName, writeLog },
              }),
          );

          models.push(...models);
        } catch (e) {
          console.warn("Error listing models: ", e);
        }
      } else {
        models.push(llm);
      }
    }
  }

  // Prepare models
  for (const model of models) {
    model.requestOptions = {
      ...model.requestOptions,
      ...config.requestOptions,
    };
  }

  // Tab autocomplete model
  let autocompleteLlm: BaseLLM | undefined = undefined;
  if (config.tabAutocompleteModel) {
    if (isModelDescription(config.tabAutocompleteModel)) {
      autocompleteLlm = await llmFromDescription(
        config.tabAutocompleteModel,
        readFile,
        uniqueId,
        ideSettings,
        writeLog,
        config.completionOptions,
        config.systemMessage,
      );
    } else {
      autocompleteLlm = new CustomLLMClass(config.tabAutocompleteModel);
    }
  }

  // Context providers
  const contextProviders: IContextProvider[] = [new FileContextProvider({})];
  for (const provider of config.contextProviders || []) {
    if (isContextProviderWithParams(provider)) {
      const cls = contextProviderClassFromName(provider.name) as any;
      if (!cls) {
        console.warn(`Unknown context provider ${provider.name}`);
        continue;
      }
      contextProviders.push(new cls(provider.params));
    } else {
      contextProviders.push(new CustomContextProviderClass(provider));
    }
  }

  // Embeddings Provider
  const embeddingsProviderDescription = config.embeddingsProvider as
    | EmbeddingsProviderDescription
    | undefined;
  if (embeddingsProviderDescription?.provider) {
    const { provider, ...options } = embeddingsProviderDescription;
    const embeddingsProviderClass = AllEmbeddingsProviders[provider];
    if (embeddingsProviderClass) {
      config.embeddingsProvider = new embeddingsProviderClass(
        options,
        (url: string | URL, init: any) =>
          fetchwithRequestOptions(url, init, {
            ...config.requestOptions,
            ...options.requestOptions,
          }),
      );
    }
  }

  if (!config.embeddingsProvider) {
    config.embeddingsProvider = new TransformersJsEmbeddingsProvider();
  }

  // Reranker
  if (config.reranker && !(config.reranker as Reranker | undefined)?.rerank) {
    const { name, params } = config.reranker as RerankerDescription;
    const rerankerClass = AllRerankers[name];

    if (name === "llm") {
      const llm = models.find((model) => model.title === params?.modelTitle);
      if (!llm) {
        console.warn(`Unknown model ${params?.modelTitle}`);
      } else {
        config.reranker = new LLMReranker(llm);
      }
    } else if (rerankerClass) {
      config.reranker = new rerankerClass(params);
    }
  }

  return {
    ...config,
    contextProviders,
    models,
    embeddingsProvider: config.embeddingsProvider as any,
    tabAutocompleteModel: autocompleteLlm,
    reranker: config.reranker as any,
  };
}

function finalToBrowserConfig(
  final: ContinueConfig,
): BrowserSerializedContinueConfig {
  return {
    allowAnonymousTelemetry: final.allowAnonymousTelemetry,
    models: final.models.map((m) => ({
      provider: m.providerName,
      model: m.model,
      title: m.title ?? m.model,
      apiKey: m.apiKey,
      apiBase: m.apiBase,
      contextLength: m.contextLength,
      template: m.template,
      completionOptions: m.completionOptions,
      systemMessage: m.systemMessage,
      requestOptions: m.requestOptions,
      promptTemplates: m.promptTemplates,
    })),
    systemMessage: final.systemMessage,
    completionOptions: final.completionOptions,
    slashCommands: final.slashCommands?.map((s) => ({
      name: s.name,
      description: s.description,
      params: s.params, //PZTODO: is this why params aren't referenced properly by slash commands?
    })),
    contextProviders: final.contextProviders?.map((c) => c.description),
    disableIndexing: final.disableIndexing,
    disableSessionTitles: final.disableSessionTitles,
    userToken: final.userToken,
    embeddingsProvider: final.embeddingsProvider?.id,
    ui: final.ui,
    experimental: final.experimental,
  };
}

function getTarget() {
  const os =
    {
      aix: "linux",
      darwin: "darwin",
      freebsd: "linux",
      linux: "linux",
      openbsd: "linux",
      sunos: "linux",
      win32: "win32",
    }[process.platform as string] ?? "linux";
  const arch = {
    arm: "arm64",
    arm64: "arm64",
    ia32: "x64",
    loong64: "arm64",
    mips: "arm64",
    mipsel: "arm64",
    ppc: "x64",
    ppc64: "x64",
    riscv64: "arm64",
    s390: "x64",
    s390x: "x64",
    x64: "x64",
  }[process.arch];

  return `${os}-${arch}`;
}

function escapeSpacesInPath(p: string): string {
  return p.replace(/ /g, "\\ ");
}

async function buildConfigTs() {
  if (!fs.existsSync(getConfigTsPath())) {
    return undefined;
  }

  try {
    if (process.env.IS_BINARY === "true") {
      execSync(
        `${escapeSpacesInPath(path.dirname(process.execPath))}/esbuild${
          getTarget().startsWith("win32") ? ".exe" : ""
        } ${escapeSpacesInPath(
          getConfigTsPath(),
        )} --bundle --outfile=${escapeSpacesInPath(
          getConfigJsPath(),
        )} --platform=node --format=cjs --sourcemap --external:fetch --external:fs --external:path --external:os --external:child_process`,
      );
    } else {
      // Dynamic import esbuild so potentially disastrous errors can be caught
      const esbuild = require("esbuild");

      await esbuild.build({
        entryPoints: [getConfigTsPath()],
        bundle: true,
        platform: "node",
        format: "cjs",
        outfile: getConfigJsPath(),
        external: ["fetch", "fs", "path", "os", "child_process"],
        sourcemap: true,
      });
    }
  } catch (e) {
    console.log(
      `Build error. Please check your ~/.continue/config.ts file: ${e}`,
    );
    return undefined;
  }

  if (!fs.existsSync(getConfigJsPath())) {
    return undefined;
  }
  return fs.readFileSync(getConfigJsPath(), "utf8");
}

async function loadFullConfigNode(
  readFile: (filepath: string) => Promise<string>,
  workspaceConfigs: ContinueRcJson[],
  ideSettings: IdeSettings,
  ideType: IdeType,
  uniqueId: string,
  writeLog: (log: string) => Promise<void>,
): Promise<ContinueConfig> {
<<<<<<< HEAD
  const serialized = loadSerializedConfig(
    workspaceConfigs,
    remoteConfigServerUrl,
    ideType,
  );
=======
  let serialized = loadSerializedConfig(workspaceConfigs, ideSettings, ideType);
>>>>>>> e877f8ab
  let intermediate = serializedToIntermediateConfig(serialized);

  const configJsContents = await buildConfigTs();
  if (configJsContents) {
    try {
      // Try config.ts first
      const configJsPath = getConfigJsPath();
      const module = await require(configJsPath);
      delete require.cache[require.resolve(configJsPath)];
      if (!module.modifyConfig) {
        throw new Error("config.ts does not export a modifyConfig function.");
      }
      intermediate = module.modifyConfig(intermediate);
    } catch (e) {
      console.log("Error loading config.ts: ", e);
    }
  }

  // Remote config.js
  if (ideSettings.remoteConfigServerUrl) {
    try {
      const configJsPathForRemote = getConfigJsPathForRemote(
        ideSettings.remoteConfigServerUrl,
      );
      const module = await require(configJsPathForRemote);
      delete require.cache[require.resolve(configJsPathForRemote)];
      if (!module.modifyConfig) {
        throw new Error("config.ts does not export a modifyConfig function.");
      }
      intermediate = module.modifyConfig(intermediate);
    } catch (e) {
      console.log("Error loading remotely set config.js: ", e);
    }
  }

  const finalConfig = await intermediateToFinalConfig(
    intermediate,
    readFile,
    ideSettings,
    uniqueId,
    writeLog,
  );
  return finalConfig;
}

export {
  finalToBrowserConfig,
  intermediateToFinalConfig,
  loadFullConfigNode,
  serializedToIntermediateConfig,
  type BrowserSerializedContinueConfig,
};<|MERGE_RESOLUTION|>--- conflicted
+++ resolved
@@ -1,8 +1,3 @@
-<<<<<<< HEAD
-import * as fs from "node:fs";
-import path from "node:path";
-import type {
-=======
 import * as fs from "fs";
 import path from "path";
 import {
@@ -15,7 +10,6 @@
 import { AllRerankers } from "../context/rerankers/index.js";
 import { LLMReranker } from "../context/rerankers/llm.js";
 import {
->>>>>>> e877f8ab
   BrowserSerializedContinueConfig,
   Config,
   ContextProviderWithParams,
@@ -31,37 +25,16 @@
   RerankerDescription,
   SerializedContinueConfig,
   SlashCommand,
-<<<<<<< HEAD
-} from "..";
-import {
-  slashCommandFromDescription,
-  slashFromCustomCommand,
-} from "../commands";
-import { contextProviderClassFromName } from "../context/providers";
-import CustomContextProviderClass from "../context/providers/CustomContextProvider";
-import FileContextProvider from "../context/providers/FileContextProvider";
-import { AllRerankers } from "../context/rerankers";
-import { LLMReranker } from "../context/rerankers/llm";
-import { AllEmbeddingsProviders } from "../indexing/embeddings";
-import TransformersJsEmbeddingsProvider from "../indexing/embeddings/TransformersJsEmbeddingsProvider";
-import type { BaseLLM } from "../llm";
-import { llmFromDescription } from "../llm/llms";
-import CustomLLMClass from "../llm/llms/CustomLLM";
-import { copyOf } from "../util";
-import { fetchwithRequestOptions } from "../util/fetchWithOptions";
-import mergeJson from "../util/merge";
-=======
 } from "../index.js";
 import TransformersJsEmbeddingsProvider from "../indexing/embeddings/TransformersJsEmbeddingsProvider.js";
 import { AllEmbeddingsProviders } from "../indexing/embeddings/index.js";
 import { BaseLLM } from "../llm/index.js";
 import CustomLLMClass from "../llm/llms/CustomLLM.js";
 import { llmFromDescription } from "../llm/llms/index.js";
-import { IdeSettings } from "../protocol.js";
+import { IdeSettings } from "../protocol/ideWebview.js";
 import { fetchwithRequestOptions } from "../util/fetchWithOptions.js";
 import { copyOf } from "../util/index.js";
 import mergeJson from "../util/merge.js";
->>>>>>> e877f8ab
 import {
   getConfigJsPath,
   getConfigJsPathForRemote,
@@ -75,13 +48,8 @@
   defaultContextProvidersVsCode,
   defaultSlashCommandsJetBrains,
   defaultSlashCommandsVscode,
-<<<<<<< HEAD
-} from "./default";
-const { execSync } = require("node:child_process");
-=======
 } from "./default.js";
 const { execSync } = require("child_process");
->>>>>>> e877f8ab
 
 function resolveSerializedConfig(filepath: string): SerializedContinueConfig {
   let content = fs.readFileSync(filepath, "utf8");
@@ -489,15 +457,7 @@
   uniqueId: string,
   writeLog: (log: string) => Promise<void>,
 ): Promise<ContinueConfig> {
-<<<<<<< HEAD
-  const serialized = loadSerializedConfig(
-    workspaceConfigs,
-    remoteConfigServerUrl,
-    ideType,
-  );
-=======
   let serialized = loadSerializedConfig(workspaceConfigs, ideSettings, ideType);
->>>>>>> e877f8ab
   let intermediate = serializedToIntermediateConfig(serialized);
 
   const configJsContents = await buildConfigTs();
