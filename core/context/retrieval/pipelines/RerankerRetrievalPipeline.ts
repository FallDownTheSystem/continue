import { Chunk } from "../../../index.js";
import { RETRIEVAL_PARAMS } from "../../../util/parameters.js";
<<<<<<< HEAD
import { deduplicateChunks } from "../util.js";
import BaseRetrievalPipeline, {
  RetrievalPipelineRunArguments,
} from "./BaseRetrievalPipeline.js";

export default class RerankerRetrievalPipeline extends BaseRetrievalPipeline {
  private async _retrieveInitial(
    args: RetrievalPipelineRunArguments,
  ): Promise<Chunk[]> {
    const { nRetrieve } = this.options;
    // Get all retrieval results
    const retrievalResults: Chunk[] = [];

    // Full-text search
    const ftsResults = await this.retrieveFts(args, nRetrieve / 2);
    retrievalResults.push(...ftsResults);

    // Embeddings
    const embeddingResults = await this.retrieveEmbeddings(args, nRetrieve);
=======
import { recentlyEditedFilesCache } from "../recentlyEditedFilesCache.js";
import { deduplicateChunks } from "../util.js";
import BaseRetrievalPipeline from "./BaseRetrievalPipeline.js";

export default class RerankerRetrievalPipeline extends BaseRetrievalPipeline {
  private async _retrieveInitial(): Promise<Chunk[]> {
    const { input, nRetrieve } = this.options;

    const retrievalResults: Chunk[] = [];

    const ftsChunks = await this.retrieveFts(input, nRetrieve);
    const embeddingsChunks = await this.retrieveEmbeddings(input, nRetrieve);
    const recentlyEditedFilesChunks =
      await this.retrieveAndChunkRecentlyEditedFiles(nRetrieve);

>>>>>>> e2a4a2cf
    retrievalResults.push(
      ...recentlyEditedFilesChunks,
      ...ftsChunks,
      ...embeddingsChunks,
    );

    const deduplicatedRetrievalResults: Chunk[] =
      deduplicateChunks(retrievalResults);

    return deduplicatedRetrievalResults;
  }

  private async _rerank(input: string, chunks: Chunk[]): Promise<Chunk[]> {
    if (!this.options.reranker) {
      throw new Error("No reranker provided");
    }

    let scores: number[] = await this.options.reranker.rerank(input, chunks);

    // Filter out low-scoring results
    let results = chunks;
    // let results = chunks.filter(
    //   (_, i) => scores[i] >= RETRIEVAL_PARAMS.rerankThreshold,
    // );
    // scores = scores.filter(
    //   (score) => score >= RETRIEVAL_PARAMS.rerankThreshold,
    // );

    results.sort(
      (a, b) => scores[results.indexOf(a)] - scores[results.indexOf(b)],
    );
    results = results.slice(-this.options.nFinal);
    return results;
  }

  private async _expandWithEmbeddings(
    args: RetrievalPipelineRunArguments,
    chunks: Chunk[],
  ): Promise<Chunk[]> {
    const topResults = chunks.slice(
      -RETRIEVAL_PARAMS.nResultsToExpandWithEmbeddings,
    );

    const expanded = await Promise.all(
      topResults.map(async (chunk, i) => {
        const results = await this.retrieveEmbeddings(
          {
            ...args,
            query: chunk.content,
          },
          RETRIEVAL_PARAMS.nEmbeddingsExpandTo,
        );
        return results;
      }),
    );
    return expanded.flat();
  }

  private async _expandRankedResults(
    args: RetrievalPipelineRunArguments,
    chunks: Chunk[],
  ): Promise<Chunk[]> {
    let results: Chunk[] = [];

    const embeddingsResults = await this._expandWithEmbeddings(args, chunks);
    results.push(...embeddingsResults);

    return results;
  }

<<<<<<< HEAD
  async run(args: RetrievalPipelineRunArguments): Promise<Chunk[]> {
    // Retrieve initial results
    let results = await this._retrieveInitial(args);

    // Rerank
    results = await this._rerank(args.query, results);
=======
  async run(): Promise<Chunk[]> {
    const intialResults = await this._retrieveInitial();
    const rankedResults = await this._rerank(this.options.input, intialResults);
>>>>>>> e2a4a2cf

    // // // Expand top reranked results
    // const expanded = await this._expandRankedResults(results);
    // results.push(...expanded);

    // // De-duplicate
    // results = deduplicateChunks(results);

    // // Rerank again
    // results = await this._rerank(input, results);

    // TODO: stitch together results

    return rankedResults;
  }
}

// Source: expansion with code graph
// consider doing this after reranking? Or just having a lower reranking threshold
// This is VS Code only until we use PSI for JetBrains or build our own general solution
// TODO: Need to pass in the expandSnippet function as a function argument
// because this import causes `tsc` to fail
// if ((await extras.ide.getIdeInfo()).ideType === "vscode") {
//   const { expandSnippet } = await import(
//     "../../../extensions/vscode/src/util/expandSnippet"
//   );
//   let expansionResults = (
//     await Promise.all(
//       extras.selectedCode.map(async (rif) => {
//         return expandSnippet(
//           rif.filepath,
//           rif.range.start.line,
//           rif.range.end.line,
//           extras.ide,
//         );
//       }),
//     )
//   ).flat() as Chunk[];
//   retrievalResults.push(...expansionResults);
// }

// Source: Open file exact match
// Source: Class/function name exact match<|MERGE_RESOLUTION|>--- conflicted
+++ resolved
@@ -1,6 +1,5 @@
 import { Chunk } from "../../../index.js";
 import { RETRIEVAL_PARAMS } from "../../../util/parameters.js";
-<<<<<<< HEAD
 import { deduplicateChunks } from "../util.js";
 import BaseRetrievalPipeline, {
   RetrievalPipelineRunArguments,
@@ -11,32 +10,14 @@
     args: RetrievalPipelineRunArguments,
   ): Promise<Chunk[]> {
     const { nRetrieve } = this.options;
-    // Get all retrieval results
-    const retrievalResults: Chunk[] = [];
-
-    // Full-text search
-    const ftsResults = await this.retrieveFts(args, nRetrieve / 2);
-    retrievalResults.push(...ftsResults);
-
-    // Embeddings
-    const embeddingResults = await this.retrieveEmbeddings(args, nRetrieve);
-=======
-import { recentlyEditedFilesCache } from "../recentlyEditedFilesCache.js";
-import { deduplicateChunks } from "../util.js";
-import BaseRetrievalPipeline from "./BaseRetrievalPipeline.js";
-
-export default class RerankerRetrievalPipeline extends BaseRetrievalPipeline {
-  private async _retrieveInitial(): Promise<Chunk[]> {
-    const { input, nRetrieve } = this.options;
 
     const retrievalResults: Chunk[] = [];
 
-    const ftsChunks = await this.retrieveFts(input, nRetrieve);
-    const embeddingsChunks = await this.retrieveEmbeddings(input, nRetrieve);
+    const ftsChunks = await this.retrieveFts(args, nRetrieve);
+    const embeddingsChunks = await this.retrieveEmbeddings(args, nRetrieve);
     const recentlyEditedFilesChunks =
       await this.retrieveAndChunkRecentlyEditedFiles(nRetrieve);
 
->>>>>>> e2a4a2cf
     retrievalResults.push(
       ...recentlyEditedFilesChunks,
       ...ftsChunks,
@@ -107,18 +88,12 @@
     return results;
   }
 
-<<<<<<< HEAD
   async run(args: RetrievalPipelineRunArguments): Promise<Chunk[]> {
     // Retrieve initial results
     let results = await this._retrieveInitial(args);
 
     // Rerank
     results = await this._rerank(args.query, results);
-=======
-  async run(): Promise<Chunk[]> {
-    const intialResults = await this._retrieveInitial();
-    const rankedResults = await this._rerank(this.options.input, intialResults);
->>>>>>> e2a4a2cf
 
     // // // Expand top reranked results
     // const expanded = await this._expandRankedResults(results);
@@ -132,7 +107,7 @@
 
     // TODO: stitch together results
 
-    return rankedResults;
+    return results;
   }
 }
 
