--- conflicted
+++ resolved
@@ -1,19 +1,10 @@
 import type { IDE } from "core";
 import {
-<<<<<<< HEAD
+  AutocompleteOutcome,
+  CompletionProvider,
   type AutocompleteInput,
-  CompletionProvider,
 } from "core/autocomplete/completionProvider";
 import type { ConfigHandler } from "core/config/handler";
-import { logDevData } from "core/util/devdata";
-import { Telemetry } from "core/util/posthog";
-=======
-  AutocompleteInput,
-  AutocompleteOutcome,
-  CompletionProvider,
-} from "core/autocomplete/completionProvider";
-import { ConfigHandler } from "core/config/handler";
->>>>>>> 3c954dd8
 import { v4 as uuidv4 } from "uuid";
 import * as vscode from "vscode";
 import type { TabAutocompleteModel } from "../util/loadAutocompleteModel";
@@ -38,11 +29,7 @@
       if (val === "Documentation") {
         vscode.env.openExternal(
           vscode.Uri.parse(
-<<<<<<< HEAD
-            "https://continue.dev/docs/walkthroughs/tab-autocomplete",
-=======
             "https://docs.continue.dev/walkthroughs/tab-autocomplete",
->>>>>>> 3c954dd8
           ),
         );
       } else if (val === "Download Ollama") {
@@ -173,12 +160,9 @@
         recentlyEditedFiles: [],
         recentlyEditedRanges: [],
         clipboardText: clipboardText,
-<<<<<<< HEAD
-=======
         manuallyPassFileContents,
         manuallyPassPrefix,
         selectedCompletionInfo,
->>>>>>> 3c954dd8
       };
 
       setupStatusBar(true, true);
@@ -192,35 +176,6 @@
         return null;
       }
 
-<<<<<<< HEAD
-      const logRejectionTimeout = setTimeout(() => {
-        // Wait 10 seconds, then assume it wasn't accepted
-        outcome.accepted = false;
-        logDevData("autocomplete", outcome);
-        Telemetry.capture("autocomplete", {
-          accepted: outcome.accepted,
-          modelName: outcome.modelName,
-          modelProvider: outcome.modelProvider,
-          time: outcome.time,
-          cacheHit: outcome.cacheHit,
-        });
-      }, 10_000);
-
-      return [
-        new vscode.InlineCompletionItem(
-          outcome.completion,
-          new vscode.Range(
-            position,
-            position.translate(0, outcome.completion.length),
-          ),
-          {
-            title: "Log Autocomplete Outcome",
-            command: "continue.logAutocompleteOutcome",
-            arguments: [outcome, logRejectionTimeout],
-          },
-        ),
-      ];
-=======
       // VS Code displays dependent on selectedCompletionInfo (their docstring below)
       // We should first always make sure we have a valid completion, but if it goes wrong we
       // want telemetry to be correct
@@ -269,7 +224,6 @@
 
       (completionItem as any).completeBracketPairs = true;
       return [completionItem];
->>>>>>> 3c954dd8
     } finally {
       stopStatusBarLoading();
     }
