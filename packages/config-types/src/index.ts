--- conflicted
+++ resolved
@@ -181,18 +181,11 @@
     "posthog",
     "amplitude",
     "segment",
-<<<<<<< HEAD
-    "elastic",
-    "mixpanel",
-    "splunk",
-    "datadog",
-=======
     "logstash",
     "mixpanel",
     "splunk",
     "datadog",
     "continue-proxy",
->>>>>>> e2a4a2cf
   ]),
   url: z.string().optional(),
   clientKey: z.string().optional(),
