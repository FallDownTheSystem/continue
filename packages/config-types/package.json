--- conflicted
+++ resolved
@@ -1,10 +1,6 @@
 {
   "name": "@continuedev/config-types",
-<<<<<<< HEAD
-  "version": "1.0.9",
-=======
   "version": "1.0.11",
->>>>>>> e2a4a2cf
   "description": "",
   "main": "dist/index.js",
   "types": "dist/index.d.ts",
